--- conflicted
+++ resolved
@@ -34,11 +34,7 @@
     register_torch_serializers,
 )
 
-<<<<<<< HEAD
-from .trainables import BaseTrainable, SigOptSupervisedTrainable, SupervisedTrainable
-=======
-from .trainables import SigOptImagenetTrainable, SupervisedTrainable
->>>>>>> 52d0e728
+from .trainables import SigOptSupervisedTrainable, SupervisedTrainable
 
 os.environ["HDF5_USE_FILE_LOCKING"] = "FALSE"
 
@@ -55,33 +51,9 @@
     # Register serializer and deserializer - needed when logging arrays and tensors.
     register_torch_serializers()
 
-<<<<<<< HEAD
-    # Build kwargs for `tune.run` function using merged config and command line dict
-    kwargs_names = tune.run.__code__.co_varnames[:tune.run.__code__.co_argcount]
-
-    if "sigopt_config" in config:
-        kwargs = dict(zip(kwargs_names, [SigOptSupervisedTrainable,
-                                         *tune.run.__defaults__]))
-    else:
-        ray_trainable = config.get("ray_trainable", SupervisedTrainable)
-        assert issubclass(ray_trainable, BaseTrainable)
-        kwargs = dict(zip(kwargs_names, [ray_trainable, *tune.run.__defaults__]))
-
-    # Check if restoring experiment from last known checkpoint
-    if config.pop("restore", False):
-        result_dir = os.path.join(config["local_dir"], config["name"])
-        config["restore_checkpoint_file"] = get_last_checkpoint(result_dir)
-
-    # Update`tune.run` kwargs with config
-    kwargs.update(config)
-    kwargs["config"] = config
-
-    # Make sure to only select`tune.run` function arguments
-    kwargs = dict(filter(lambda x: x[0] in kwargs_names, kwargs.items()))
-=======
     # Get ray.tune kwargs for the given config.
     kwargs = get_tune_kwargs(config)
->>>>>>> 52d0e728
+    pprint(kwargs)
 
     # Queue trials until the cluster scales up
     kwargs.update(queue_trials=True)
@@ -154,7 +126,7 @@
                               to decide which config parameter dictates the stop
                               training_iteration.
         - sigopt_config: (optional) used for running experiments with SigOpt and
-                         the SigOptImagenetTrainable
+                         the SigOptSupervisedTrainable
         - restore: whether to restore from the latest checkpoint; defaults to False
         - local_dir: needed with 'restore'; identifies the parent directory of
                      experiment results.
@@ -167,7 +139,7 @@
 
     # Zip the kwargs along with the Ray trainable.
     if "sigopt_config" in config:
-        default_trainable = SigOptImagenetTrainable
+        default_trainable = SigOptSupervisedTrainable
     else:
         default_trainable = SupervisedTrainable
 
