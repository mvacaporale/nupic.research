#  Numenta Platform for Intelligent Computing (NuPIC)
#  Copyright (C) 2019, Numenta, Inc.  Unless you have an agreement
#  with Numenta, Inc., for a separate license for this software code, the
#  following terms and conditions apply:
#
#  This program is free software: you can redistribute it and/or modify
#  it under the terms of the GNU Affero Public License version 3 as
#  published by the Free Software Foundation.
#
#  This program is distributed in the hope that it will be useful,
#  but WITHOUT ANY WARRANTY; without even the implied warranty of
#  MERCHANTABILITY or FITNESS FOR A PARTICULAR PURPOSE.
#  See the GNU Affero Public License for more details.
#
#  You should have received a copy of the GNU Affero Public License
#  along with this program.  If not, see http://www.gnu.org/licenses.
#
#  http://numenta.org/licenses/
#

import abc
import copy
import logging
import os
import pickle
import time
from pprint import pprint

import ray
import ray.resource_spec
import ray.util.sgd.utils as ray_utils
import torch
from ray.exceptions import RayActorError
from ray.tune import Trainable, tune
from ray.tune.resources import Resources
from ray.tune.result import DONE, RESULT_DUPLICATE
from ray.tune.utils import warn_if_slow

from nupic.research.frameworks.pytorch.imagenet.experiment_search import (
    TrialsCollection,
)
from nupic.research.frameworks.pytorch.imagenet.experiment_utils import get_free_port
from nupic.research.frameworks.sigopt import SigOptImagenetExperiment
from nupic.research.support.ray_utils import (
    get_last_checkpoint,
    register_torch_serializers,
)

os.environ["HDF5_USE_FILE_LOCKING"] = "FALSE"


class BaseTrainable(Trainable, metaclass=abc.ABCMeta):
    """
    Trainable class used to train arbitrary experiments with ray. Whatever
    the case, it's expected to proceed over well-defined iterations. Thus,
    `_run_iteration` must be overridden.
    """

    @classmethod
    def default_resource_request(cls, config):
        """
        Configure the cluster resources used by this experiment
        """
        num_gpus = config.get("num_gpus", 0)
        num_cpus = config.get("num_cpus", 1)

        if num_gpus > 0:
            # Assign extra CPUs for dataloaders
            workers = config.get("workers", 0)
            num_cpus = workers * num_gpus

        resource = Resources(cpu=0, gpu=0, extra_cpu=num_cpus, extra_gpu=num_gpus)
        return resource

    def _setup(self, config):
        self.experiment_class = config["experiment_class"]

        config["logdir"] = self.logdir

        # Configure logging related stuff
        log_format = config.get("log_format", logging.BASIC_FORMAT)
        log_level = getattr(logging, config.get("log_level", "INFO").upper())
        console = logging.StreamHandler()
        console.setFormatter(logging.Formatter(log_format))
        self.logger = logging.getLogger(config.get("name", type(self).__name__))
        self.logger.setLevel(log_level)
        self.logger.addHandler(console)

        self.logger.debug(
            f"_setup: trial={self._trial_info.trial_name}({self.iteration}), "
            f"config={config}")

        # Get checkpoint file to restore the training from
        self.restore_checkpoint_file = config.pop("restore_checkpoint_file", None)

        # Try to recover a trial at least this many times
        self.max_retries = max(config.get("max_retries", 3), 0)

        # Create ray remote workers
        self._create_workers(config)

        # Load initial state from checkpoint file
        self._restored = False
        if self.restore_checkpoint_file is not None:
            with open(self.restore_checkpoint_file, mode="rb") as f:
                state = pickle.load(f)
                self._restore(state)
                self._restored = True

        elif config.get("checkpoint_at_init", False):
            # Save initialized model
            self.save()

        self._first_run = True

    def _train(self):
        self.logger.debug(f"_train: {self._trial_info.trial_name}({self.iteration})")
        try:
            # Check if restore checkpoint file fulfills the stop criteria on first run
            pre_experiment_result = None
            if self._first_run:
                self._first_run = False
                if self._restored and self._should_stop():
                    self.logger.warning(
                        f"Restored checkpoint file '{self.restore_checkpoint_file}' "
                        f"fulfills stop criteria without additional training.")
                    return {
                        # Do not train or log results, just stop
                        RESULT_DUPLICATE: True,
                        DONE: True
                    }

                # Run any pre-experiment functionality such as pre-training validation.
                # The results are aggregated here so they may be immediately logged
                # as opposed to waiting till the end of the iteration.
                if self._iteration == 0:
                    status = []
                    for w in self.procs:
                        status.append(w.pre_experiment.remote())

                    agg_pre_exp = self.experiment_class.aggregate_pre_experiment_results
                    if ray_utils.check_for_failure(status):
                        results = ray.get(status)
                        pre_experiment_result = agg_pre_exp(results)
                        self.logger.info(
                            f"Pre-Experiment Result: {pre_experiment_result}"
                        )

            results = self._run_iteration()

            # Aggregate the results from all processes
            if results is not None:

                # Aggregate results from iteration.
                ret = self.experiment_class.aggregate_results(results)

                self._process_result(ret, pre_experiment_result)
                printable_result = self.experiment_class.get_printable_result(ret)
                self.logger.info(f"End Iteration Result: {printable_result}")

                # Check if we should stop the experiment
                ret[DONE] = self._should_stop()

                return ret

            err_msg = (f"{self._trial_info.trial_name}({self.iteration}): "
                       f"One of the remote workers failed during training")
            self.logger.error(err_msg)
            raise RuntimeError(err_msg)
        except Exception:
            self._kill_workers()
            raise

    def _should_stop(self):
        """
        Whether or not we should stop the experiment
        """
        # Check if we should stop the experiment
        stop_status = self.procs[0].should_stop.remote()
        if ray_utils.check_for_failure([stop_status]):
            return ray.get(stop_status)
        else:
            # Stop on failures
            return True

    def _save(self, _=None):
        self.logger.debug(f"_save: {self._trial_info.trial_name}({self.iteration})")
        # All models are synchronized. Just save the state of first model
        with warn_if_slow("ImagenetExperiment.get_state.remote"):
            return ray.get(self.procs[0].get_state.remote())

    def _restore(self, state):
        # Restore the state to every process
        state_id = ray.put(state)
        ray.get([w.set_state.remote(state_id) for w in self.procs])

        # Update current iteration using experiment epoch
        self._iteration = ray.get(self.procs[0].get_current_epoch.remote())

        self.logger.debug(f"_restore: {self._trial_info.trial_name}({self.iteration})")

    def _create_workers(self, config):
        """
        Create one ray remote process for each GPU/process
        """
        num_gpus = config.get("num_gpus", 0)
        num_cpus = config.get("num_cpus", 1)

        # Determine the number of distributed processes based on the number
        # GPUs and CPUs
        if num_gpus > 0:
            world_size = num_gpus
            # Assign one GPU per remote process
            num_gpus = 1
            # Assign extra CPUs for dataloaders
            num_cpus = config.get("workers", 0)
        else:
            world_size = num_cpus
            # Assign one CPU per remote process
            num_cpus = 1

        self._process_config(config)

        for i in range(1 + self.max_retries):
            self.procs = []
            for _ in range(world_size):
                experiment = ray.remote(
                    num_cpus=num_cpus, num_gpus=num_gpus)(self.experiment_class)
                self.procs.append(experiment.remote())

            # Use first process as head of the group
            ip = ray.get(self.procs[0].get_node_ip.remote())
            port = ray.get(self.procs[0].get_free_port.remote())
            port = config.get("dist_port", port)
            dist_url = "tcp://{}:{}".format(ip, port)

            # Configure each process in the group
            status = []
            for rank, w in enumerate(self.procs):
                worker_config = copy.deepcopy(config)
                worker_config["distributed"] = True
                worker_config["dist_url"] = dist_url
                worker_config["world_size"] = world_size
                worker_config["rank"] = rank
                status.append(w.setup_experiment.remote(worker_config))
                self.logger.debug(
                    f"_create_workers: rank={rank}, "
                    f"trial={self._trial_info.trial_name}({self.iteration})")

            # Wait for remote function and check for errors
            if ray_utils.check_for_failure(status):
                return

            # Remote function failed, kill workers and try again
            self.logger.warning(f"Failed to create workers, "
                                f"retrying {i + 1}/{self.max_retries}")
            # Restart all workers on failure
            self._kill_workers()

            # Back off a few seconds
            time.sleep(2 ** i)
        else:
            # Reached max failures
            err_msg = f"Failed to create workers after {self.max_retries} retries"
            self.logger.error(err_msg)
            raise RuntimeError(err_msg)

    def _kill_workers(self):
        for w in self.procs:
            self.logger.warning(
                f"Killing worker {w}, "
                f"trial={self._trial_info.trial_name}({self.iteration})")
            ray.kill(w)
        self.procs = []

    def _stop(self):
        self.logger.debug(f"_stop: {self._trial_info.trial_name}({self.iteration})")
        try:
            status = [w.stop_experiment.remote() for w in self.procs]
            # Wait until all remote workers stop
            ray.get(status)
            for w in self.procs:
                w.__ray_terminate__.remote()
            self.procs = []
        except RayActorError as ex:
            self.logger.warning("Failed to shutdown gracefully", exc_info=ex)
            self._kill_workers()

    def _process_config(self, config):
        pass

    @abc.abstractmethod
    def _run_iteration(self):
        """Run one iteration of the experiment"""
        raise NotImplementedError

    def _process_result(self, result, pre_experiment_result=None):
        pass


class SupervisedTrainable(BaseTrainable):
    """
    Trainable class used to train supervised machine learning experiments
    with ray.
    """

    def _run_iteration(self):
        """Run one epoch of training on each process."""
        status = []
        for w in self.procs:
            status.append(w.run_epoch.remote())

        # Wait for remote functions and check for errors
        if ray_utils.check_for_failure(status):
            return ray.get(status)

    def _process_result(self, result, pre_experiment_result=None):

        # Aggregate initial validation results (before any training).
        if pre_experiment_result is not None:
            result["extra_val_results"].insert(0, (0, pre_experiment_result))


class ContinualLearningTrainable(SupervisedTrainable):
    """
    Trainable class used to train supervised machine learning experiments
    with ray.
    """

    def _run_iteration(self):
        """Run one epoch of training on each process."""
        status = []
        for w in self.procs:
            status.append(w.run_task.remote())

        # Wait for remote functions and check for errors
        if ray_utils.check_for_failure(status):
            return ray.get(status)


class SigOptImagenetTrainable(SupervisedTrainable):
    """
    This class updates the config using SigOpt before the models and workers are
    instantiated, and updates the result using SigOpt once training completes.
    """

    def _process_config(self, config):
        """
        :param config:
            Dictionary configuration of the trainable

            - sigopt_experiment_id: id of experiment
            - sigopt_config: dict to specify configuration of sigopt experiment
            - sigopt_experiment_class: class inherited from `SigoptExperiment` which
                                       characterizes how the trainable will get and
                                       utilize suggestions

        """
        # Update the config through SigOpt.
        self.sigopt = None
        if "sigopt_config" in config:
            assert config.get("sigopt_experiment_id", None) is not None

            # Check for user specified sigopt-experiment class.
            experiment_class = config.get(
                "sigopt_experiment_class", SigOptImagenetExperiment)

            # Instantiate experiment.
            self.sigopt = experiment_class(
                experiment_id=config["sigopt_experiment_id"],
                sigopt_config=config["sigopt_config"])

            # Get suggestion and update config.
            self.suggestion = self.sigopt.get_next_suggestion()
            self.sigopt.update_config_with_suggestion(config, self.suggestion)
            print("SigOpt suggestion: ", self.suggestion)
            print("Config after Sigopt:")
            pprint(config)
            self.epochs = config["epochs"]

            # Get names of performance metrics.
            assert "metrics" in config["sigopt_config"]
            self.metric_names = [
                metric["name"] for metric in config["sigopt_config"]["metrics"]
            ]
            assert "mean_accuracy" in self.metric_names, \
                "For now, we only update the observation if `mean_accuracy` is present."

    def _process_result(self, result, pre_experiment_result=None):
        """
        Update sigopt with the new result once we're at the end of training.
        """

        super()._process_result(result, pre_experiment_result=pre_experiment_result)

        if self.sigopt is not None:
            result["early_stop"] = result.get("early_stop", 0.0)
            if self.iteration >= self.epochs - 1:
                result["early_stop"] = 1.0
                if result["mean_accuracy"] > 0.0:
                    print("Updating observation with value=", result["mean_accuracy"])

                    # Collect and report relevant metrics.
                    values = [
                        dict(name=name, value=result[name])
                        for name in self.metric_names
                    ]
                    self.sigopt.update_observation(self.suggestion, values=values)
                    print("Full results: ")
                    pprint(result)


class DebugTrainable(Trainable):
    """Simple trainable compatible with experiment class and config. For debugging."""

    def __init__(self, config=None, logger_creator=None):
        Trainable.__init__(self, config=config, logger_creator=logger_creator)

    def _setup(self, config):
        self.experiment_class = config.get("experiment_class")
        self.experiment = self.experiment_class()
        self.experiment.setup_experiment(config)

    def _train(self):
        ret = self.experiment.run_task()
        printable_result = self.experiment_class.get_printable_result(ret)
        print(f"End Iteration Result: {printable_result}")

        return ret

    def _save(self, checkpoint_dir):
        return dict()

    def _restore(self, checkpoint):
        pass


def run(config):
    # Connect to ray
    address = os.environ.get("REDIS_ADDRESS", config.get("redis_address"))
    ray.init(address=address, local_mode=config.get("local_mode", False))

    # Register serializer and deserializer - needed when logging arrays and tensors.
    register_torch_serializers()

    # Build kwargs for `tune.run` function using merged config and command line dict
    kwargs_names = tune.run.__code__.co_varnames[:tune.run.__code__.co_argcount]

    if "sigopt_config" in config:
        kwargs = dict(zip(kwargs_names, [SigOptImagenetTrainable,
                                         *tune.run.__defaults__]))
    else:
        ray_trainable = config.get("ray_trainable", SupervisedTrainable)
        assert issubclass(ray_trainable, BaseTrainable)
        kwargs = dict(zip(kwargs_names, [ray_trainable, *tune.run.__defaults__]))

    # Check if restoring experiment from last known checkpoint
    if config.pop("restore", False):
        result_dir = os.path.join(config["local_dir"], config["name"])
        config["restore_checkpoint_file"] = get_last_checkpoint(result_dir)

    # Update`tune.run` kwargs with config
    kwargs.update(config)
    kwargs["config"] = config

    # Make sure to only select`tune.run` function arguments
    kwargs = dict(filter(lambda x: x[0] in kwargs_names, kwargs.items()))

    # Queue trials until the cluster scales up
    kwargs.update(queue_trials=True)

    pprint(kwargs)
    result = tune.run(**kwargs)
    ray.shutdown()
    return result


def run_single_instance(config):

<<<<<<< HEAD
    # get number of GPUs
    config.setdefault("num_gpus", torch.cuda.device_count())
=======
    # Get number of GPUs
    config["num_gpus"] = torch.cuda.device_count()
>>>>>>> 68b59bec
    config["workers"] = 4
    config["log_level"] = "INFO"
    config["reuse_actors"] = False
    config["dist_port"] = get_free_port()

    ray_trainable = config.get("ray_trainable", SupervisedTrainable)
    assert issubclass(ray_trainable, Trainable)

    # Build kwargs for `tune.run` function using merged config and command line dict
    kwargs_names = tune.run.__code__.co_varnames[:tune.run.__code__.co_argcount]
    kwargs = dict(zip(kwargs_names, [ray_trainable, *tune.run.__defaults__]))
    # Update`tune.run` kwargs with config
    kwargs.update(config)
    kwargs["config"] = config
    # Update tune stop criteria with config epochs
    stop = kwargs.get("stop", {}) or dict()
    epochs = config.get("epochs", 1)
    num_tasks = config.get("num_tasks", None)
    if num_tasks:
        stop.update(training_iteration=num_tasks)
    else:
        stop.update(training_iteration=epochs)
    kwargs["stop"] = stop
    # Make sure to only select`tune.run` function arguments
    kwargs = dict(filter(lambda x: x[0] in kwargs_names, kwargs.items()))
    pprint(kwargs)

    # Only run trial collection if specifically requested
    if config.get("use_trial_collection", False):
        # Current torch distributed approach requires num_samples to be 1
        num_samples = 1
        if "num_samples" in kwargs:
            num_samples = kwargs["num_samples"]
            kwargs["num_samples"] = 1

        trials = TrialsCollection(kwargs["config"], num_samples, restore=True)
        t_init = time.time()

        for config in trials.retrieve():
            t0 = time.time()
            trials.report_progress()
            run_trial_single_instance(config, kwargs)
            # Report time elapsed
            t1 = time.time()
            print(f"***** Time elapsed last trial: {t1-t0:.0f} seconds")
            print(f"***** Time elapsed total: {t1-t_init:.0f} seconds")
            # Save trials for later retrieval
            ray.shutdown()
            trials.mark_completed(config, save=True)

        print(f"***** Experiment {trials.name} finished: {len(trials.completed)}"
              " trials completed")
    else:
        run_trial_single_instance(config, kwargs),
        ray.shutdown()


def run_trial_single_instance(config, kwargs):
    # Connect to ray, no specific redis address
    ray.init(load_code_from_local=False, webui_host="0.0.0.0")
    config["dist_url"] = f"tcp://127.0.0.1:{get_free_port()}"
    kwargs["config"] = config
    tune.run(**kwargs)
    print("**** Trial ended")<|MERGE_RESOLUTION|>--- conflicted
+++ resolved
@@ -477,13 +477,8 @@
 
 def run_single_instance(config):
 
-<<<<<<< HEAD
-    # get number of GPUs
+    # Get number of GPUs
     config.setdefault("num_gpus", torch.cuda.device_count())
-=======
-    # Get number of GPUs
-    config["num_gpus"] = torch.cuda.device_count()
->>>>>>> 68b59bec
     config["workers"] = 4
     config["log_level"] = "INFO"
     config["reuse_actors"] = False
